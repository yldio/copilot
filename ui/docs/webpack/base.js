const path = require('path');

const plugins = require('./plugins');

const CONTEXT = path.join(__dirname, '../../');
const STATIC = path.join(__dirname, '../static');
const DOCS = path.join(CONTEXT, 'docs');
const NODE_MODULES = path.join(DOCS, 'node_modules');
const SRC = path.join(CONTEXT, 'src');

const MODULES = [
  path.join(DOCS, 'node_modules'),
  path.join(CONTEXT, 'node_modules')
];

const INCLUDE = [
  DOCS,
  SRC
];

module.exports = {
  context: CONTEXT,
  entry: './docs/src/index.js',
  resolveLoader: {
    alias: {
      'embed-markdown-loader': path.join(__dirname, './embed-markdown-loader'),
      'babel-loader': path.join(NODE_MODULES, 'babel-loader'),
      'json-loader': path.join(NODE_MODULES, 'json-loader'),
      'raw-loader': path.join(NODE_MODULES, 'raw-loader')
    }
  },
  resolve: {
    modules: MODULES,
    alias: {
      '@root': path.join(DOCS, 'src'),
      '@ui': SRC
    }
  },
  output: {
    path: STATIC,
    publicPath: '/',
    filename: '[name].js'
  },
  plugins: [
    plugins['named-modules'],
    plugins['no-errors'],
    plugins['loader-options'],
    plugins['define']
  ],
  module: {
    rules: [{
      test: /js?$/,
      exclude: [/node_modules/g],
      include: INCLUDE,
      loader: 'babel-loader'
    }, {
      test: /\.json?$/,
      exclude: [/node_modules/g],
      include: INCLUDE,
      loader: 'json-loader'
    }, {
      test: /\.md?$/,
      exclude: [/node_modules/g],
      include: INCLUDE,
      loader: 'raw-loader!embed-markdown-loader'
<<<<<<< HEAD
    }, {
      test: /\.svg?$/,
      exclude: [/node_modules/g],
      include: INCLUDE,
      loader: 'svg-react'
=======
    },
    {
      test: /\.(eot|svg|ttf|woff|woff2)$/,
      exclude: /node_modules/,
      loader: 'file-loader',
      include: INCLUDE
>>>>>>> 348b24a3
    }]
  }
};<|MERGE_RESOLUTION|>--- conflicted
+++ resolved
@@ -63,20 +63,17 @@
       exclude: [/node_modules/g],
       include: INCLUDE,
       loader: 'raw-loader!embed-markdown-loader'
-<<<<<<< HEAD
     }, {
       test: /\.svg?$/,
       exclude: [/node_modules/g],
       include: INCLUDE,
       loader: 'svg-react'
-=======
     },
     {
       test: /\.(eot|svg|ttf|woff|woff2)$/,
       exclude: /node_modules/,
       loader: 'file-loader',
       include: INCLUDE
->>>>>>> 348b24a3
     }]
   }
 };