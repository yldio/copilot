const fonts = {
  semibold: '#464646',
  regular: '#646464'
};

const brandPrimary = {
  brandPrimary: '#3B46CC',
  brandPrimaryDark: '#1838C0',
  brandPrimaryDarkest: '#12279F',
  borderPrimary: '#2531BC',
  borderPrimaryDark: '#2531BC',
  borderPrimaryDarkest: '#062BA0',
  brandPrimaryColor: '#FFFFFF',
  brandPrimaryLink: '#364acd'
};

const brandSecondary = {
  brandSecondary: '#FFFFFF',
  brandSecondaryDark: '#F8F8F8',
  brandSecondaryDarkest: '#E9E9E9',
  borderSecondary: '#D8D8D8',
  borderSecondaryDark: '#D8D8D8',
  borderSecondaryDarkest: '#D8D8D8',
  brandSecondaryColor: '#464646',
  brandSecondaryLink: '#ffffff'
};

const brandInactive = {
  brandInactive: '#FAFAFA',
  borderInactive: '#D8D8D8',
  brandInactiveColor: '#919191'
};

const notifications = {
  alert: '#DA4B42',
  alertLight: '#FFC7C7',
  confirmation: '#00AF66',
  success: '#00AF66',
  warning: '#E4A800',
  warningLight: '#FFFAED',
};

const metrics = {
  miniBackground: '#F3F4F9',
  seperator: '#D9DEF3'
};

const topology = {
  topologyBackground: '#343434',
};

const colors = {
  ...brandPrimary,
  ...brandSecondary,
  ...brandInactive,
  ...notifications,
  ...metrics,
<<<<<<< HEAD
  ...fonts,
  ...topology
=======
  fonts
>>>>>>> 4866b358
};

module.exports = colors;<|MERGE_RESOLUTION|>--- conflicted
+++ resolved
@@ -55,12 +55,8 @@
   ...brandInactive,
   ...notifications,
   ...metrics,
-<<<<<<< HEAD
-  ...fonts,
-  ...topology
-=======
-  fonts
->>>>>>> 4866b358
+  ...topology,
+  fonts,
 };
 
 module.exports = colors;