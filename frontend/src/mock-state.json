--- conflicted
+++ resolved
@@ -65,21 +65,6 @@
         "time_of_day"
       ]
     },
-<<<<<<< HEAD
-    "data": [{
-      "uuid": "dca08514-72e5-46ce-ad91-e68b3b0914d4",
-      "id": "cpu_agg_usage",
-      "service": "081a792c-47e0-4439-924b-2efa9788ae9e"
-    }, {
-      "uuid": "9e77b50e-42d7-425d-8daf-c0e98e2bdd6a",
-      "id": "zfs_used",
-      "service": "081a792c-47e0-4439-924b-2efa9788ae9e"
-    }, {
-      "uuid": "347dbdc7-15e3-4e12-8dfb-865d38526e14",
-      "id": "mem_limit",
-      "service": "081a792c-47e0-4439-924b-2efa9788ae9e"
-    }]
-=======
     "data": {
       "types": [{
         "uuid": "dca08514-72e5-46ce-ad91-e68b3b0914d4",
@@ -203,7 +188,6 @@
         }]
       }]
     }
->>>>>>> 6f48ec1d
   },
   "orgs": {
     "ui": {
